import simuvex
import symexec as se
import itertools

import logging
<<<<<<< HEAD
l = logging.getLogger("simuvex.procedures.libc.strncmp")
=======
l = logging.getLogger("simuvex.procedures.strncmp")
>>>>>>> a8fc15ae

strncmp_counter = itertools.count()

class strncmp(simuvex.SimProcedure):
<<<<<<< HEAD
    def __init__(self):
        # TODO: Finish the implementation
        a = self.get_arg_value(0)
        b = self.get_arg_value(1)
        num = self.get_arg_value(2)

        # figure out the list of symbolic bytes, concrete bytes, and concrete \0 bytes in the strings
        # a_symbolic, _, a_zero = analyze_str(a, self.state)
        # b_symbolic, _, b_zero = analyze_str(b, self.state)

        # any_zeroes = a_zero + b_zero
        # all_symbolic = sorted(tuple((set(a_symbolic) & set(b_symbolic))))
        # any_symbolic = a_symbolic + b_symbolic

        # TODO: Support string which is less than num chars
        # TODO: Support cases that num cannot be concretized
        if num.is_symbolic():
            raise Exception("strncmp doesn't support symbolic string length.")
        str_size = num.any()

        l.debug("Determined a str_size of %d", str_size)

        # the bytes
        a_bytes = [ ]
        b_bytes = [ ]
        for i in range(str_size + 1):
            a_bytes.append(self.state.mem_expr(a.expr + i, 1))
            b_bytes.append(self.state.mem_expr(b.expr + i, 1))

        # make the constraints
        match_constraint = None
        for i in range(0, str_size + 1):
            if i > 0:
                match_until_n = symexec.And(*[ a_byte == b_byte for a_byte, b_byte in zip(a_bytes[ : i], b_bytes[ : i]) ])
            else:
                match_until_n = True
            if i != str_size + 1:
                match_until_n = symexec.And(match_until_n, a_bytes[i] == 0)
                match_until_n = symexec.And(match_until_n, b_bytes[i] == 0)
            if match_constraint is None:
                match_constraint = match_until_n
            else:
                match_constraint = symexec.Or(match_constraint, match_until_n)
        nomatch_constraint = symexec.Not(match_constraint)

        #l.debug("match constraints: %s", match_constraint)
        #l.debug("nomatch constraints: %s", nomatch_constraint)

        ret_expr = symexec.BitVec("strncmp_ret_%d" % strncmp_counter.next(), self.state.arch.bits)
        self.state.add_constraints(symexec.Or(symexec.And(match_constraint, ret_expr == 0), symexec.And(nomatch_constraint, ret_expr == 1)))
        self.exit_return(ret_expr)
=======
	def __init__(self, a_len=None, b_len=None): # pylint: disable=W0231,
		a_addr = self.get_arg_expr(0)
		b_addr = self.get_arg_expr(1)
		limit = self.get_arg_value(2)

		strlen = simuvex.SimProcedures['libc.so.6']['strlen']

		a_strlen = a_len if a_len is not None else strlen(self.state, inline=True, arguments=[a_addr])
		b_strlen = b_len if b_len is not None else strlen(self.state, inline=True, arguments=[b_addr])

		a_len = self.state.expr_value(a_strlen.ret_expr)
		b_len = self.state.expr_value(b_strlen.ret_expr)

		match_constraints = [ ]
		ret_expr = se.BitVec("strncmp_ret_%d" % strncmp_counter.next(), self.state.arch.bits)

		# determine the maximum number of bytes to compare
		concrete_run = False
		if not a_len.is_symbolic() and not b_len.is_symbolic() and not limit.is_symbolic():
			c_a_len = a_len.any()
			c_b_len = b_len.any()
			c_limit = limit.any()

			l.debug("everything is concrete: a_len %d, b_len %d, limit %d", c_a_len, c_b_len, c_limit)

			if (c_a_len < c_limit or c_b_len < c_limit) and c_a_len != c_b_len:
				l.debug("lengths < limit and unmatched")
				self.exit_return(se.BitVecVal(1, self.state.arch.bits))
				return

			concrete_run = True
			maxlen = min(c_a_len, c_b_len, c_limit)
		else:
			if not limit.is_symbolic():
				c_limit = limit.any()
				maxlen = min(a_strlen.maximum_null, b_strlen.maximum_null, c_limit)
			else:
				maxlen = min(a_strlen.maximum_null, b_strlen.maximum_null)

			match_constraints.append(se.Or(a_len.expr == b_len.expr, se.And(se.UGE(a_len.expr, limit.expr), se.UGE(b_len.expr, limit.expr))))

		# the bytes
		a_bytes = self.state.mem_expr(a_addr, maxlen, endness='Iend_BE')
		b_bytes = self.state.mem_expr(b_addr, maxlen, endness='Iend_BE')
		for i in range(maxlen):
			l.debug("Processing byte %d", i)
			maxbit = (maxlen-i)*8
			a_byte = se.Extract(maxbit-1, maxbit-8, a_bytes)
			b_byte = se.Extract(maxbit-1, maxbit-8, b_bytes)

			if concrete_run and not se.is_symbolic(a_byte) and not se.is_symbolic(b_byte):
				a_conc = se.concretize_constant(a_byte)
				b_conc = se.concretize_constant(b_byte)
				if a_conc != b_conc:
					l.debug("... found mis-matching concrete bytes 0x%x and 0x%x", a_conc, b_conc)
					self.exit_return(se.BitVecVal(1, self.state.arch.bits))
					return
			else:
				concrete_run = False

			byte_constraint = se.Or(a_byte == b_byte, se.ULT(a_len.expr, i), se.ULT(limit.expr, i))
			match_constraints.append(byte_constraint)

		if concrete_run:
			l.debug("concrete run made it to the end!")
			self.exit_return(se.BitVecVal(0, self.state.arch.bits))
			return

		# make the constraints
		l.debug("returning symbolic")
		match_constraint = se.And(*match_constraints)
		nomatch_constraint = se.Not(match_constraint)

		#l.debug("match constraints: %s", match_constraint)
		#l.debug("nomatch constraints: %s", nomatch_constraint)

		match_case = se.And(limit.expr != 0, match_constraint, ret_expr == 0)
		nomatch_case = se.And(limit.expr != 0, nomatch_constraint, ret_expr == 1)
		l0_case = se.And(limit.expr == 0, ret_expr == 0)
		empty_case = se.And(a_strlen.ret_expr == 0, b_strlen.ret_expr == 0, ret_expr == 0)

		self.state.add_constraints(se.Or(match_case, nomatch_case, l0_case, empty_case))
		self.exit_return(ret_expr)
>>>>>>> a8fc15ae
<|MERGE_RESOLUTION|>--- conflicted
+++ resolved
@@ -3,68 +3,11 @@
 import itertools
 
 import logging
-<<<<<<< HEAD
 l = logging.getLogger("simuvex.procedures.libc.strncmp")
-=======
-l = logging.getLogger("simuvex.procedures.strncmp")
->>>>>>> a8fc15ae
 
 strncmp_counter = itertools.count()
 
 class strncmp(simuvex.SimProcedure):
-<<<<<<< HEAD
-    def __init__(self):
-        # TODO: Finish the implementation
-        a = self.get_arg_value(0)
-        b = self.get_arg_value(1)
-        num = self.get_arg_value(2)
-
-        # figure out the list of symbolic bytes, concrete bytes, and concrete \0 bytes in the strings
-        # a_symbolic, _, a_zero = analyze_str(a, self.state)
-        # b_symbolic, _, b_zero = analyze_str(b, self.state)
-
-        # any_zeroes = a_zero + b_zero
-        # all_symbolic = sorted(tuple((set(a_symbolic) & set(b_symbolic))))
-        # any_symbolic = a_symbolic + b_symbolic
-
-        # TODO: Support string which is less than num chars
-        # TODO: Support cases that num cannot be concretized
-        if num.is_symbolic():
-            raise Exception("strncmp doesn't support symbolic string length.")
-        str_size = num.any()
-
-        l.debug("Determined a str_size of %d", str_size)
-
-        # the bytes
-        a_bytes = [ ]
-        b_bytes = [ ]
-        for i in range(str_size + 1):
-            a_bytes.append(self.state.mem_expr(a.expr + i, 1))
-            b_bytes.append(self.state.mem_expr(b.expr + i, 1))
-
-        # make the constraints
-        match_constraint = None
-        for i in range(0, str_size + 1):
-            if i > 0:
-                match_until_n = symexec.And(*[ a_byte == b_byte for a_byte, b_byte in zip(a_bytes[ : i], b_bytes[ : i]) ])
-            else:
-                match_until_n = True
-            if i != str_size + 1:
-                match_until_n = symexec.And(match_until_n, a_bytes[i] == 0)
-                match_until_n = symexec.And(match_until_n, b_bytes[i] == 0)
-            if match_constraint is None:
-                match_constraint = match_until_n
-            else:
-                match_constraint = symexec.Or(match_constraint, match_until_n)
-        nomatch_constraint = symexec.Not(match_constraint)
-
-        #l.debug("match constraints: %s", match_constraint)
-        #l.debug("nomatch constraints: %s", nomatch_constraint)
-
-        ret_expr = symexec.BitVec("strncmp_ret_%d" % strncmp_counter.next(), self.state.arch.bits)
-        self.state.add_constraints(symexec.Or(symexec.And(match_constraint, ret_expr == 0), symexec.And(nomatch_constraint, ret_expr == 1)))
-        self.exit_return(ret_expr)
-=======
 	def __init__(self, a_len=None, b_len=None): # pylint: disable=W0231,
 		a_addr = self.get_arg_expr(0)
 		b_addr = self.get_arg_expr(1)
@@ -147,5 +90,4 @@
 		empty_case = se.And(a_strlen.ret_expr == 0, b_strlen.ret_expr == 0, ret_expr == 0)
 
 		self.state.add_constraints(se.Or(match_case, nomatch_case, l0_case, empty_case))
-		self.exit_return(ret_expr)
->>>>>>> a8fc15ae
+		self.exit_return(ret_expr)
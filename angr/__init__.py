--- conflicted
+++ resolved
@@ -14,11 +14,6 @@
 from .service import *
 from .analyses import *
 from .analysis import *
-<<<<<<< HEAD
+from .tablespecs import *
 from . import surveyors
-from .distributed.orgy import Orgy
-=======
-from .tablespecs import *
-from orgy import *
-from . import surveyors
->>>>>>> fd23ad84
+from .distributed.orgy import Orgy